<?php
/**
 * Lithium: the most rad php framework
 *
 * @copyright     Copyright 2009, Union of RAD (http://union-of-rad.org)
 * @license       http://opensource.org/licenses/bsd-license.php The BSD License
 */

namespace lithium\action;

use \lithium\util\Validator;

/**
 * Request is responsible for identifying and storing all the information about the http request.
 *
 * @see lithium\action\Dispatcher
 */
class Request extends \lithium\core\Object {

	/**
	 * current url of request
	 *
	 * @var string
	 */
	public $url = null;

	/**
	 * params for request
	 *
	 * @var array
	 */
	public $params = array();

	/**
	 * POST data
	 *
	 * @var data
	 */
	public $data = array();

	/**
	 * GET data
	 *
	 * @var string
	 */
	public $query = array();

	/**
	 * base path
	 *
	 * @var string
	 */
	protected $_base = null;

	/**
	 * Holds the environment variables for the request. Retrieved with env().
	 *
	 * @var array
	 * @see lithium\http\Request::env()
	 */
	protected $_env = array();

	/**
	 * request type
	 *
	 * @var string
	 */
	protected $_type = 'html';

	/**
	 * classes used
	 *
	 * @var array
	 */
	protected $_classes = array('media' => '\lithium\http\Media');

	/**
	 * options used to detect request type
	 *
	 * @var string
	 */
	protected $_detectors = array(
		'mobile'  => array('HTTP_USER_AGENT', null),
		'ajax'    => array('HTTP_X_REQUESTED_WITH', 'XMLHttpRequest'),
		'flash'   => array('HTTP_USER_AGENT', 'Shockwave Flash'),
		'ssl'     => 'HTTPS',
		'get'     => array('REQUEST_METHOD', 'GET'),
		'post'    => array('REQUEST_METHOD', 'POST'),
		'put'     => array('REQUEST_METHOD', 'PUT'),
		'delete'  => array('REQUEST_METHOD', 'DELETE'),
		'head'    => array('REQUEST_METHOD', 'HEAD'),
		'options' => array('REQUEST_METHOD', 'OPTIONS')
	);

	/**
	 * Content-types accepted by the client.  If extension parsing is enabled in the
	 * Router, and an extension is detected, the corresponding content-type will be
	 * used as the overriding primary content-type accepted.
	 *
	 * @var array
	 */
	protected $_acceptTypes = array();

	/**
	 * auto configuration properties
	 *
	 * @var array
	 */
	protected $_autoConfig = array(
		'classes' => 'merge', 'env' => 'merge', 'detectors' => 'merge', 'base', 'type'
	);

	/**
	 * Pulls request data from superglobals.
	 *
	 * @return void
	 * @todo Replace $_FILES loops with Felix's code (or Marc's?)
	 * @todo Consider disabling magic quotes stripping, or only having it explicitly enabled, since
	 *       it's deprecated now.
	 */
	protected function _init() {
		parent::_init();

		$m  = '/(iPhone|MIDP|AvantGo|BlackBerry|J2ME|Opera Mini|DoCoMo|NetFront|Nokia|PalmOS|';
		$m .= 'PalmSource|portalmmm|Plucker|ReqwirelessWeb|SonyEricsson|Symbian|UP\.Browser|';
		$m .= 'Windows CE|Xiino)/i';
		$this->_detectors['mobile'][1] = $m;

		$this->url = isset($_GET['url']) ? rtrim($_GET['url'], '/') : '';
		$this->url = $this->url ?: '/';
<<<<<<< HEAD
		$this->_env = (array)$_SERVER + (array)$_ENV;

		$envs = array('isapi' => 'IIS', 'cgi' => 'CGI', 'cgi-fcgi' => 'CGI');
		$env = php_sapi_name();
		$this->_env['PLATFORM'] = array_key_exists($env, $envs) ? $envs[$env] : null;

		$this->_base = $this->_base ?: $this->_base();

		if (!empty($_POST)) {
			$this->data = $_POST;
=======
		$this->_env += (array)$_SERVER + (array)$_ENV;

		$envs = array('isapi' => 'IIS', 'cgi' => 'CGI', 'cgi-fcgi' => 'CGI');
		$this->_env['PLATFORM'] = isset($envs[PHP_SAPI]) ? $envs[PHP_SAPI] : null;
		$this->_base = $this->_base ?: $this->_base();
		$this->data = isset($_POST) ? $_POST : array();
>>>>>>> b484536c

		if (isset($this->data['_method'])) {
			$this->_env['HTTP_X_HTTP_METHOD_OVERRIDE'] = $this->data['_method'];
			unset($this->data['_method']);
		}

		if (isset($this->_env['HTTP_X_HTTP_METHOD_OVERRIDE'])) {
			$this->_env['REQUEST_METHOD'] = $this->_env['HTTP_X_HTTP_METHOD_OVERRIDE'];
		}


		if (isset($_FILES)) {
			$result = array();
			$normalize = function($key, $value) use ($result, &$normalize){
				foreach ($value as $param => $content) {
					foreach ($content as $num => $val) {
						if (is_numeric($num)) {
							$result[$key][$num][$param] = $val;
							continue;
						}
						if (is_array($val)) {
							foreach ($val as $next => $one) {
								$result[$key][$num][$next][$param] = $one;
							}
							continue;
						}
						$result[$key][$num][$param] = $val;
					}
				}
				return $result;
			};
			foreach ($_FILES as $key => $value) {
				if (isset($value['name'])) {
					if (is_string($value['name'])) {
						$result[$key] = $value;
						continue;
					}
					if (is_array($value['name'])) {
						$result += $normalize($key, $value);
					}
				}
			}
			$this->data += $result;
		}
	}

	/**
	 * Allows request parameters to be accessed as object properties, i.e. `$this->request->action`
	 * instead of `$this->request->params['action']`.
	 *
	 * @param string $name The property name/parameter key to return.
	 * @return mixed Returns the value of `$params[$name]` if it is set, otherwise returns null.
	 * @see lithium\action\Request::$params
	 */
	public function __get($name) {
		if (isset($this->params[$name])) {
			return $this->params[$name];
		}
	}

	/**
	 * Queries PHP's environment settings, and provides an abstraction for standardizing expected
	 * environment values across varying platforms, as well as specify custom environment flags.
	 *
	 * @param string $key
	 * @return void
	 * @todo Refactor to lazy-load environment settings
	 */
	public function env($key) {
		if ($key == 'base') {
			return $this->_base;
		}

		if ($key == 'HTTPS') {
			if (isset($this->_env['HTTPS'])) {
				return (!empty($this->_env['HTTPS']) && $this->_env['HTTPS'] !== 'off');
			}
			return (strpos($this->_env['SCRIPT_URI'], 'https://') === 0);
		}

		if ($key == 'SCRIPT_NAME') {
			if ($this->_env['PLATFORM'] == 'CGI' || isset($this->_env['SCRIPT_URL'])) {
				$key = 'SCRIPT_URL';
			}
		}

		$val = array_key_exists($key, $this->_env) ? $this->_env[$key] : getenv($key);
		$this->_env[$key] = $val;

		if ($key == 'REMOTE_ADDR' && $val == $this->env('SERVER_ADDR')) {
			$val = ($addr = $this->env('HTTP_PC_REMOTE_ADDR')) ? $addr : $val;
		}

		if ($val !== null && $val !== false) {
			return $val;
		}

		switch ($key) {
			case 'SCRIPT_FILENAME':
				if ($this->_env['PLATFORM'] == 'IIS') {
					return str_replace('\\\\', '\\', $this->env('PATH_TRANSLATED'));
				}
				return $this->env('PHP_SELF');
			case 'DOCUMENT_ROOT':
				$fileName = $this->env('SCRIPT_FILENAME');
				$offset = (!strpos($this->env('SCRIPT_NAME'), '.php')) ? 4 : 0;
				$offset = strlen($fileName) - (strlen($this->env('SCRIPT_NAME')) + $offset);
				return substr($fileName, 0, $offset);
			case 'PHP_SELF':
<<<<<<< HEAD
				return $this->env('SCRIPT_NAME');
			break;
=======
				return str_replace('\\', '/', str_replace(
					$this->env('DOCUMENT_ROOT'), '', $this->env('SCRIPT_FILENAME')
				));
>>>>>>> b484536c
			case 'CGI':
			case 'CGI_MODE':
				return ($this->_env['PLATFORM'] == 'CGI');
			case 'HTTP_BASE':
				return preg_replace ('/^([^.])*/i', null, $this->_env['HTTP_HOST']);
		}
	}

	/**
	 * Get params, data, query or env
	 *
	 * @param string $key data:title, env:base
	 * @return void
	 */
	public function get($key) {
		list($var, $key) = explode(':', $key);

		switch (true) {
			case in_array($var, array('params', 'data', 'query')):
				return isset($this->{$var}[$key]) ? $this->{$var}[$key] : null;
			case ($var == 'env'):
				return $this->env($key);
		}
		return null;
	}

	/**
	 * Detects properties of the request and returns a boolean response
	 *
	 * @return boolean
	 * @see lithium\http\Request::detect()
	 * @todo Remove $content and refer to Media class instead
	 */
	public function is($flag) {
		$flag = strtolower($flag);

		if (isset($flag, $this->_detectors)) {
			$detector = $this->_detectors[$flag];

			if (is_array($detector)) {
				if (is_string($detector[1]) && Validator::isRegex($detector[1])) {
					return (bool)preg_match($detector[1], $this->env($detector[0]));
				}
				return ($this->env($detector[0]) == $detector[1]);
			} elseif (is_object($detector)) {
				return $detector($this);
			}
			return (bool)$this->env($detector);
		}
		return false;
	}

	/**
	 * Returns the content type of the response.
	 *
	 * @return string A simple content type name, i.e. `'html'`, `'xml'`, `'json'`, etc., depending
	 *         on the content type of the request.
	 */
	public function type() {
		return $this->_type;
	}

	/**
	 * Creates a 'detector' used with Request::is().  A detector is a boolean check that is created
	 * to determine something about a request.
	 *
	 * @return void
	 * @see lithium\http\Request::is()
	 */
	public function detect($flag, $detector = null) {
		if (is_array($flag)) {
			$this->_detectors = $flag + $this->_detectors;
		} else {
			$this->_detectors[$flag] = $detector;
		}
	}

	/**
	 * Gets the referring URL of this request
	 *
	 * @param string $default Default URL to use if HTTP_REFERER cannot be read from headers
	 * @param boolean $local If true, restrict referring URLs to local server
	 * @return string Referring URL
	 * @todo Rewrite me to remove constant dependencies
	 */
	function referer($default = null, $local = false) {
		$ref = $this->env('HTTP_REFERER');
		if (!empty($ref)) {
			if (!$local) {
				return $ref;
			}
			if (strpos($ref, '://') == false) {
				return $ref;
			}
		}
		return ($default != null) ? $default : '/';
	}

	/**
	 * @todo Replace string directory names with configuration
	 * @return void
	 */
	protected function _base() {
		$base = dirname($this->env('PHP_SELF'));
		if ($base === '/') {
			return null;
		}
		while (in_array(basename($base), array('app', 'webroot'))) {
			$base = ltrim(dirname($base), '.');
		}
		return rtrim($base, '/\\');
	}
}

?><|MERGE_RESOLUTION|>--- conflicted
+++ resolved
@@ -128,25 +128,12 @@
 
 		$this->url = isset($_GET['url']) ? rtrim($_GET['url'], '/') : '';
 		$this->url = $this->url ?: '/';
-<<<<<<< HEAD
-		$this->_env = (array)$_SERVER + (array)$_ENV;
-
-		$envs = array('isapi' => 'IIS', 'cgi' => 'CGI', 'cgi-fcgi' => 'CGI');
-		$env = php_sapi_name();
-		$this->_env['PLATFORM'] = array_key_exists($env, $envs) ? $envs[$env] : null;
-
-		$this->_base = $this->_base ?: $this->_base();
-
-		if (!empty($_POST)) {
-			$this->data = $_POST;
-=======
 		$this->_env += (array)$_SERVER + (array)$_ENV;
 
 		$envs = array('isapi' => 'IIS', 'cgi' => 'CGI', 'cgi-fcgi' => 'CGI');
 		$this->_env['PLATFORM'] = isset($envs[PHP_SAPI]) ? $envs[PHP_SAPI] : null;
 		$this->_base = $this->_base ?: $this->_base();
 		$this->data = isset($_POST) ? $_POST : array();
->>>>>>> b484536c
 
 		if (isset($this->data['_method'])) {
 			$this->_env['HTTP_X_HTTP_METHOD_OVERRIDE'] = $this->data['_method'];
@@ -256,14 +243,9 @@
 				$offset = strlen($fileName) - (strlen($this->env('SCRIPT_NAME')) + $offset);
 				return substr($fileName, 0, $offset);
 			case 'PHP_SELF':
-<<<<<<< HEAD
-				return $this->env('SCRIPT_NAME');
-			break;
-=======
 				return str_replace('\\', '/', str_replace(
 					$this->env('DOCUMENT_ROOT'), '', $this->env('SCRIPT_FILENAME')
 				));
->>>>>>> b484536c
 			case 'CGI':
 			case 'CGI_MODE':
 				return ($this->_env['PLATFORM'] == 'CGI');
@@ -374,7 +356,7 @@
 		while (in_array(basename($base), array('app', 'webroot'))) {
 			$base = ltrim(dirname($base), '.');
 		}
-		return rtrim($base, '/\\');
+		return rtrim($base, '/');
 	}
 }
 
