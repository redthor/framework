--- conflicted
+++ resolved
@@ -174,19 +174,6 @@
 		$settings = static::config();
 		return (isset($settings[$name])) ? static::adapter($name)->clear() : false;
 	}
-<<<<<<< HEAD
-=======
-
-	/**
-	 * Returns adapter for given named configuration
-	 *
-	 * @param string $name Name of configuration
-	 * @return object Adapter for named configuration
-	 */
-	public static function adapter($name) {
-		return static::_adapter('adapter.storage.cache', $name);
-	}
->>>>>>> 20dfbc09
 }
 
 ?>