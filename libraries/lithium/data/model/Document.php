<?php
/**
 * Lithium: the most rad php framework
 *
 * @copyright     Copyright 2009, Union of RAD (http://union-of-rad.org)
 * @license       http://opensource.org/licenses/bsd-license.php The BSD License
 */

namespace lithium\data\model;

use \Iterator;

/**
 * `Document` is an alternative to the `model\RecordSet` class, which is optimized for organizing
 * collections of records from document-oriented databases such as CouchDB or MongoDB. A `Document`
 * object's fields can represent a collection of both simple and complex data types, as well as
 * other `Document` objects. Given the following data (document) structure:
 *
 * {{{
 * {
 * 	_id: 12345.
 * 	name: 'Acme, Inc.',
 * 	employees: {
 * 		'Larry': { email: 'larry@acme.com' },
 * 		'Curly': { email: 'curly@acme.com' },
 * 		'Moe': { email: 'moe@acme.com' }
 * 	}
 * }
 * }}}
 *
 * You can query the object as follows:
 *
 * {{{$acme = Company::find(12345);}}}
 *
 * This returns a `Document` object, populated with the raw representation of the data.
 *
 * {{{print_r($acme->to('array'));
 *
 * // Yields: array(
 * //	'_id' => 12345,
 * //	'name' => 'Acme, Inc.',
 * //	'employees' => array(
 * //		'Larry' => array('email' => 'larry@acme.com'),
 * //		'Curly' => array('email' => 'curly@acme.com'),
 * //		'Moe' => array('email' => 'moe@acme.com')
 * //	)
 * //)}}}
 *
 * As with other database objects, a `Document` exposes its fields as object properties, like so:
 *
 * {{{echo $acme->name; // echoes 'Acme, Inc.'}}}
 *
 * However, accessing a field containing a data set will return that data set wrapped in a
 * sub-`Document` object., i.e.:
 *
 * {{{$employees = $acme->employees;
 * // returns a Document object with the data in 'employees'}}}
 */
class Document extends \lithium\util\Collection {

	/**
	 * The fully-namespaced class name of the model object to which this document is bound. This
	 * is usually the model that executed the query which created this object.
	 *
	 * @var string
	 */
	protected $_model = null;

	/**
	 * A reference to the object that originated this record set; usually an instance of
	 * `lithium\data\Source` or `lithium\data\source\Database`. Used to load column definitions and
	 * lazy-load records.
	 *
	 * @var object
	 */
	protected $_handle = null;

	/**
	 * A reference to the query object that originated this record set; usually an instance of
	 * `lithium\data\model\Query`.
	 *
	 * @var object
	 */
	protected $_query = null;

	/**
	 * A pointer or resource that is used to load records from the object (`$_handle`) that
	 * originated this record set.
	 *
	 * @var resource
	 */
	protected $_result = null;

	/**
	 * A reference to this object's parent `Document` object.
	 *
	 * @var object
	 */
	protected $_parent = null;

	/**
	 * Indicates whether this document has already been created in the database.
	 *
	 * @var boolean
	 */
	protected $_exists = false;

	protected $_errors = array();

	/**
	 * The class dependencies for `Document`.
	 *
	 * @var array
	 */
	protected $_classes = array(
		'media' => '\lithium\http\Media',
		'record' => '\lithium\data\model\Document',
		'recordSet' => '\lithium\data\model\Document'
	);

	protected $_hasInitialized = false;

	protected $_autoConfig = array(
		'items', 'classes' => 'merge', 'handle', 'model', 'result', 'query', 'parent', 'exists'
	);

	public function __construct($config = array()) {
		if (isset($config['data']) && !isset($config['items'])) {
			$config['items'] = $config['data'];
			unset($config['data']);
		}
		parent::__construct($config);
		$this->_items = (array) $this->_items;
	}

	/**
	 * PHP magic method used when accessing fields as document properties, i.e. `$document->_id`.
	 *
	 * @param $name The field name, as specified with an object property.
	 * @return mixed Returns the value of the field specified in `$name`, and wraps complex data
	 *         types in sub-`Document` objects.
	 */
	public function __get($name) {
		if (!isset($this->_items[$name])) {
			return null;
		}
		$items = $this->_items[$name];

		if ($this->_isComplexType($items) && !$items instanceof Iterator) {
			$model = $this->_model;
			$parent = $this;
			$this->_items[$name] = $this->_record('recordSet', $this->_items[$name]);
		}
		return $this->_items[$name];
	}

	/**
	 * PHP magic method used to check the presence of a field as document properties, i.e.
	 * `$document->_id`.
	 *
	 * @param $name The field name, as specified with an object property.
	 * @return bool True if the field specified in `$name` exists, false otherwise.
	 */
	public function __isset($name) {
		return isset($this->_items[$name]);
	}

	/**
	 * Allows several properties to be assigned at once, i.e.:
	 * {{{
	 * $doc->set(array('title' => 'Lorem Ipsum', 'value' => 42));
	 * }}}
	 *
	 * @param $values An associative array of fields and values to assign to the `Document`.
	 * @return void
	 */
	public function set($values) {
		$this->__set($values);
	}

	/**
	 * PHP magic method used when setting properties on the `Document` instance, i.e.
	 * `$document->title = 'Lorem Ipsum'`. If `$value` is a complex data type (i.e. associative
	 * array), it is wrapped in a sub-`Document` object before being appended.
	 *
	 * @param $name The name of the field/property to write to, i.e. `title` in the above.
	 * @param $value The value to write, i.e. `'Lorem Ipsum'`.
	 * @return void
	 */
	public function __set($name, $value = null) {
		if (is_array($name) && empty($value)) {
			$this->_items = $name + $this->_items;
			return;
		}
		if ($this->_isComplexType($value) && !$value instanceof Iterator) {
			$value = $this->_record('recordSet', $value);
		}
		$this->_items[$name] = $value;
	}

	/**
	 * PHP magic method used when unset() is called on a `Document` instance. 
	 * Use case for this would be when you wish to edit a document and remove a field, ie. :
	 * {{{ $doc = Post::find($id); unset($doc->fieldName); $doc->save(); }}}
	 * 
	 * @param unknown_type $name
	 * @return unknown_type
	 */
	public function __unset($name) {
		unset($this->_items[$name]);
	}
	
	/**
	 * Rewinds the collection of sub-`Document`s to the beginning and returns the first one found.
	 *
	 * @return object Returns the first `Document` object instance in the collection.
	 */
	public function rewind() {
		$this->_valid = (reset($this->_items) !== false);

		if (!$this->_valid && !$this->_hasInitialized) {
			$this->_hasInitialized = true;

			if ($record = $this->_populate()) {
				$this->_valid = true;
				return $record;
			}
		}
		return $this->__get(key($this->_items));
	}

	/**
	 * Magic php methoed used when model method is called on document instance
	 * return null also if no model is set
	 *
	 * @param $method
	 * @param $params
	 * @return mixed
	 */
	public function __call($method, $params = array()) {
		if (!$model = $this->_model) {
			return null;
		}
		array_unshift($params, $this);
		$class = $model::invokeMethod('_instance');
		return call_user_func_array(array(&$class, $method), $params);
	}

	/**
	 * Returns the next record in the set, and advances the object's internal pointer. If the end of
	 * the set is reached, a new record will be fetched from the data source connection handle
	 * (`$_handle`). If no more records can be fetched, returns `null`.
	 *
	 * @return object Returns the next record in the set, or `null`, if no more records are
	 *                available.
	 */
	public function next() {
		$prev = key($this->_items);
		$this->_valid = (next($this->_items) !== false);
		$cur = key($this->_items);

		if (!$this->_valid && $cur !== $prev && $cur !== null) {
			$this->_valid = true;
		}
		$this->_valid = $this->_valid ?: !is_null($this->_populate());
		return $this->_valid ? $this->__get(key($this->_items)) : null;
	}

	/**
	 * Returns `true` if the `Document` object already exists in the database, or `false` if this
	 * object is newly-instantiated (i.e. holds a record that has not yet been saved).
	 *
	 * @return boolean
	 */
	public function exists() {
		return $this->_exists;
	}

	/**
	* Access the errors of the record.
	*
	* @param mixed $field if array will overwrite `$this->_errors`, if string and value, sets
	* @param string $value
	* @return string
	*/
	public function errors($field = null, $value = null) {
		if ($field === null) {
			return $this->_errors;
		}
		if (is_array($field)) {
			$this->_errors = $field;
			return $this->_errors;
		}
		if ($value === null && isset($this->_errors[$field])) {
			return $this->_errors[$field];
		}
		if ($value !== null) {
			return $this->_errors[$field] = $value;
		}
		return $value;
	}

	/**
	 * Gets the raw data associated with this `Document`, or single item if '$field` is defined
	 *
	 * @param string $field if included will only return the named item
	 * @return array Returns a raw array of `Document` data.
	 */
	public function data($field = null) {
<<<<<<< HEAD
		return $this->to('array');
=======
		if (is_null($field)) {
			return $this->to('array');
		} elseif (isset($this->_items[$field])) {
			return $this->_items[$field];
		}
		return null;
>>>>>>> 12536328
	}

	protected function _isComplexType($data) {
		if (is_scalar($data) || !$data) {
			return false;
		}
		if (is_object($data) && (array)$data === array()) {
			return false;
		}
		if (is_array($data)) {
			if (array_keys($data) === range(0, count($data) - 1)) {
				if (array_filter($data, 'is_scalar') == array_filter($data)) {
					return false;
				}
			}
		}
		return true;
	}

	/**
	 * Called after a `Document` is saved. Updates the object's internal state to reflect the
	 * corresponding database record, and sets the `Document`'s primary key, if this is a
	 * newly-created object.
	 *
	 * @param $id The ID to assign, where applicable.
	 * @return void
	 */
	protected function _update($id = null) {
		if ($id) {
			$id = (array) $id;
			$model = $this->_model;
			$keys = (array) $model::meta('key');
			foreach ($keys as $i => $key) {
				$this->__set($key, $id[$i]);
			}
		}
		$this->_exists = true;
	}

	/**
	 * Lazy-loads document records from a query using a reference to a database adapter and a query
	 * result resource.
	 *
	 * @param array $items
	 * @param mixed $key
	 * @return array
	 */
	protected function _populate($items = null, $key = null) {
		if ($this->_closed() || !$this->_handle) {
			return;
		}
		if (!$items = $items ?: $this->_handle->result('next', $this->_result, $this)) {
			return $this->_close();
		}
		return $this->_items[] = $this->_record('record', $items);
	}

	/**
	 * Instantiates a new `Document` record object as a descendant of the current object, and sets
	 * all default values and internal state.
	 *
	 * @param string $classType The type of class to create, either `'record'` or `'recordSet'`.
	 * @param array $items
	 * @return object Returns a new `Document` object instance.
	 */
	protected function _record($classType, $items) {
		$parent = $this;
		$model = $this->_model;
		$exists = $this->_exists;
		return new $this->_classes[$classType](compact('model', 'items', 'parent', 'exists'));
	}

	/**
	 * Executes when the associated result resource pointer reaches the end of its record set. The
	 * resource is freed by the connection, and the reference to the connection is unlinked.
	 *
	 * @return void
	 */
	protected function _close() {
		if (!$this->_closed()) {
			$this->_result = $this->_handle->result('close', $this->_result, $this);
			$this->_handle = null;
		}
	}

	/**
	 * Checks to see if this record set has already fetched all available records and freed the
	 * associated result resource.
	 *
	 * @return boolean Returns true if all records are loaded and the database resources have been
	 *         freed, otherwise returns false.
	 */
	protected function _closed() {
		return (empty($this->_result) || empty($this->_handle));
	}
}

?><|MERGE_RESOLUTION|>--- conflicted
+++ resolved
@@ -301,22 +301,16 @@
 	}
 
 	/**
-	 * Gets the raw data associated with this `Document`, or single item if '$field` is defined
+	 * Gets the raw data associated with this `Document`, or single item if '$field` is defined.
 	 *
 	 * @param string $field if included will only return the named item
-	 * @return array Returns a raw array of `Document` data.
+	 * @return array Returns a raw array of `Document` data, or individual field value
 	 */
 	public function data($field = null) {
-<<<<<<< HEAD
+		if ($field) {
+			return isset($this->_items[$field]) ? $this->_items[$field] : null;
+		}
 		return $this->to('array');
-=======
-		if (is_null($field)) {
-			return $this->to('array');
-		} elseif (isset($this->_items[$field])) {
-			return $this->_items[$field];
-		}
-		return null;
->>>>>>> 12536328
 	}
 
 	protected function _isComplexType($data) {
