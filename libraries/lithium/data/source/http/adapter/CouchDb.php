--- conflicted
+++ resolved
@@ -197,13 +197,7 @@
 			if (empty($path) && empty($conditions)) {
 				$path = '/_all_docs';
 			}
-<<<<<<< HEAD
-
-			$result = json_decode($conn->get($table . $path, $conditions));
-			return !(isset($ret->error) && $ret->read = 'missing') ? $result : null;
-=======
 			return json_decode($conn->get($table . $path, $conditions + $limit + $order));
->>>>>>> 9e9375fe
 		});
 	}
 
