--- conflicted
+++ resolved
@@ -211,8 +211,6 @@
 		$this->assertEqual(array('post_id' => 2, 'tag_id' => 5), $result);
 	}
 
-<<<<<<< HEAD
-=======
 	public function testValidatesFalse() {
 		$post = MockPostForValidates::create();
 
@@ -269,7 +267,7 @@
 		$result = $post->errors();
 		$this->assertTrue(empty($result));
 	}
->>>>>>> 0f997fd6
+
 	/*
 	* @todo create proper mock objects for the following test
 	*
