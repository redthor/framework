<?php
/**
 * Lithium: the most rad php framework
 *
 * @copyright     Copyright 2009, Union of RAD (http://union-of-rad.org)
 * @license       http://opensource.org/licenses/bsd-license.php The BSD License
 */

namespace lithium\core;

use \Exception;
use \lithium\util\String;

/**
 * Manages all aspects of class and file location, naming and mapping. Implements auto-loading for
 * the Lithium core, as well as all applications, plugins and vendor libraries registered.
 * Typically, libraries and plugins are registered in `app/config/bootstrap.php`.
 *
 * By convention, vendor libraries are typically located in `app/libraries` or `/libraries`, and
 * plugins are located in `app/libraries/plugins` or `/libraries/plugins`. By default, `Libraries`
 * will use its own autoloader for all plugins and vendor libraries, but can be configured to use
 * others on a case-by-case basis.
 *
 * `Libraries` also handles service location. Various 'types' of classes can be defined by name,
 * using _class patterns_, which define conventions for organizing classes, i.e. `'models'` is
 * `'{:library}\models\{:name}'`, which will find a model class in any registered app, plugin or
 * vendor library that follows that path (namespace) convention. You can find classes by name (see
 * `locate()` for more information on class-locating precedence), or find all models in all
 * registered libraries (apps / plugins / vendor libraries, etc).
 *
 * @see lithium\core\Libraries::add()
 * @see lithium\core\Libraries::locate()
 * @see lithium\core\Libraries::$_classPaths
 */
class Libraries {

	/**
	 * The list of class libraries registered with the class loader.
	 *
	 * @var array
	 */
	protected static $_configurations = array();

	/**
	 * Contains a cascading list of search path templates, indexed by base object type. Used by
	 * `Libraries::locate()` to perform service location. This allows new types of objects (i.e.
	 * models, helpers, cache adapters and data sources) to be automatically 'discovered' when you
	 * register a new vendor library or plugin (using `Libraries::add()`).
	 *
	 * Because paths are checked in the order in which they appear, path templates should be
	 * specified from most-specific to least-specific. See the `locate()` method for usage examples.
	 *
	 * @var array
	 * @see lithium\core\Libraries::locate()
	 */
	protected static $_classPaths = array(
		'adapter' => array(
			'{:library}\extensions\adapter\{:namespace}\{:class}\{:name}',
			'{:library}\{:namespace}\{:class}\adapter\{:name}' => array('libraries' => 'lithium')
		),
		'command' => array(
			'{:library}\extensions\command\{:namespace}\{:class}\{:name}',
			'{:library}\console\command\{:namespace}\{:class}\{:name}' => array(
				'libraries' => 'lithium'
			),
		),
		'controllers' => array(
			'{:library}\controllers\{:name}Controller'
		),
		'data' => array(
			'{:library}\extensions\data\{:namespace}\{:class}\{:name}',
			'{:library}\data\{:namespace}\{:class}\{:name}' => array('libraries' => 'lithium')
		),
		'helper' => array(
			'{:library}\extensions\helper\{:name}',
			'{:library}\template\helper\{:name}' => array('libraries' => 'lithium')
		),
		'models' => array(
			'{:library}\models\{:name}'
		),
		'socket' => array(
			'{:library}\extensions\socket\{:name}',
			'{:library}\{:class}\socket\{:name}' => array('libraries' => 'lithium')
		),
		'test' => array(
			'{:library}\extensions\test\{:namespace}\{:class}\{:name}',
			'{:library}\test\{:namespace}\{:class}\{:name}' => array('libraries' => 'lithium')
		),
		'tests' => array(
			'{:library}\tests\{:namespace}\{:class}\{:name}Test'
		)
	);

	/**
	 * @todo Implement in add()
	 */
	protected static $_libraryPaths = array(
		'{:app}/libraries/{:name}',
		'{:root}/plugins/{:name}'
	);

	/**
	 * @todo Implement in add()
	 */
	protected static $_pluginPaths = array(
		'{:app}/libraries/plugins/{:name}',
		'{:root}/plugins/{:name}'
	);

	/**
	 * Holds cached class paths generated and used by `lithium\core\Libraries::load()`.
	 *
	 * @var array
	 * @see lithium\core\Libraries::load()
	 */
	protected static $_cachedPaths = array();

	/**
	 * Adds a class library from which files can be loaded
	 *
	 * @param string $name Library name, i.e. `'app'`, `'lithium'`, `'pear'` or `'solar'`.
	 * @param array $config Specifies where the library is in the filesystem, and how classes
	 *              should be loaded from it.  Allowed keys are:
	 *              - `'bootstrap'`: A file path (relative to `'path'`) to a bootstrap script that
	 *                should be run when the library is added.
	 *              - `'defer'`: If true, indicates that, when locating classes, this library should
	 *                defer to other libraries in order of preference.
	 *              - `'includePath'`: If `true`, appends the absolutely-resolved value of `'path'`
	 *                to the PHP include path.
	 *              - `'loader'`: An auto-loader method associated with the library, if any
	 *              - `'path'`: The directory containing the library.
	 *              - `'prefix'`: The class prefix this library uses, i.e. `'lithium\'`, `'Zend_'`
	 *                or `'Solar_'`.
	 *              - `'suffix'`: Gets appended to the end of the file name. For example, most
	 *                libraries end classes in `'.php'`, but some use `'.class.php'`, or
	 *                `'.inc.php'`.
	 *              - `'transform'`: Defines a custom way to transform a class name into its
	 *                corresponding file path.  Accepts either an array of two strings which
	 *                are interpreted as the pattern and replacement for a regex, or an
	 *                anonymous function, which receives the class name as a parameter, and
	 *                returns a file path as output.
	 * @return array Returns the resulting set of options created for this library.
	 */
	public static function add($name, $config = array()) {
		$defaults = array(
			'path' => LITHIUM_LIBRARY_PATH . '/' . $name,
			'prefix' => $name . "\\",
			'suffix' => '.php',
			'loader' => null,
			'includePath' => false,
			'transform' => null,
			'bootstrap' => null,
			'defer' => false
		);
		switch ($name) {
			case 'app':
				$defaults['path'] = LITHIUM_APP_PATH;
				$defaults['bootstrap'] = 'config/switchboard.php';
			break;
			case 'lithium':
				$defaults['loader'] = 'lithium\core\Libraries::load';
				$defaults['defer'] = true;
			break;
			case 'plugin':
				return static::_addPlugins((array) $config);
			break;
		}

		$config = (array) $config + $defaults;
		$config['path'] = str_replace('\\', '/', $config['path']);
		static::$_configurations[$name] = $config;

		if ($config['includePath']) {
			$path = ($config['includePath'] === true) ? $config['path'] : $config['includePath'];
			set_include_path(get_include_path() . PATH_SEPARATOR . $path);
		}

		if (!empty($config['bootstrap'])) {
			if ($config['bootstrap'] === true) {
				$config['bootstrap'] = 'config/bootstrap.php';
			}
			require "{$config['path']}/{$config['bootstrap']}";
		}

		if (!empty($config['loader'])) {
			spl_autoload_register($config['loader']);
		}
		return $config;
	}

	/**
	 * Returns configuration for given name
	 *
	 * @param string $name
	 * @return array
	 */
	public static function get($name = null) {
		if (empty($name)) {
			return static::$_configurations;
		}
		return isset(static::$_configurations[$name]) ? static::$_configurations[$name] : null;
	}

	/**
	 * Removes a registered library, and unregister's the library's autoloader, if it has one.
	 *
	 * @param mixed $name A string or array of library names indicating the libraries you wish to
	 *              remove, i.e. `'app'` or `'lithium'`.  This can also be used to unload plugins by
	 *              name.
	 * @return void
	 */
	public static function remove($name) {
		foreach ((array) $name as $library) {
			if (isset(static::$_configurations[$library])) {
				if (static::$_configurations[$library]['loader']) {
					spl_autoload_unregister(static::$_configurations[$library]['loader']);
				}
				unset(static::$_configurations[$library]);
			}
		}
	}

	/**
	 * Finds the classes in a library/namespace/folder
	 *
	 * @todo Tie this into how path() is implemented
	 * @param string $library
	 * @param string $options
	 * @return array
	 */
	public static function find($library, $options = array()) {
		$defaults = array(
			'path' => '', 'recursive' => false,
			'filter' => '/^(\w+)?(\\\\[a-z0-9_]+)+\\\\[A-Z][a-zA-Z0-9]+$/',
			'exclude' => '',
			'format' => function ($file, $config) {
				$trim = array(strlen($config['path']) + 1, strlen($config['suffix']));
				$rTrim = strpos($file, $config['suffix']) !== false ? -$trim[1] : 9999;
				$file = preg_split('/[\/\\\\]/', substr($file, $trim[0], $rTrim));
				return $config['prefix'] . join('\\', $file);
			},
			'namespaces' => false
		);
		$options += $defaults;

		if ($options['namespaces'] && $options['filter'] == $defaults['filter']) {
			$options['filter'] = false;
		}
		if ($library === true) {
			$libs = array();
			foreach (array_keys(static::$_configurations) as $library) {
				$libs = array_merge($libs, static::find($library, $options));
			}
			return $libs;
		}
		if (!isset(static::$_configurations[$library])) {
			return null;
		}
		$config = static::$_configurations[$library];
		$libs = static::_search($config, $options);
		return array_values($libs);
	}

	/**
	 * Loads the class definition specified by `$class`. Also calls the `__init()` method on the
	 * class, if defined.  Looks through the list of libraries defined in `$_configurations`, which
	 * are added through `lithium\core\Libraries::add()`.
	 *
	 * @see lithium\core\Libraries::add()
	 * @see lithium\core\Libraries::path()
	 * @param string $class The fully-namespaced (where applicable) name of the class to load.
	 * @param mixed $require
	 * @return void
	 */
	public static function load($class, $require = false) {
		$path = isset(static::$_cachedPaths[$class]) ? static::$_cachedPaths[$class] : null;
		$path = $path ?: static::path($class);

		if ($path && is_readable($path) && include $path) {
			static::$_cachedPaths[$class] = $path;
			method_exists($class, '__init') ? $class::__init() : null;
		} elseif ($require) {
			throw new Exception("Failed to load {$class} from {$path}");
		}
	}

	/**
	 * Get the corresponding physical file path for a class or namespace name.
	 *
	 * @param string $class The class name to locate the physical file for. If `$options['dirs']` is
	 *        set to `true`, `$class` may also be a namespace name, in which case the corresponding
	 *        directory will be located.
	 * @param array $options Options for converting `$class` to a phyiscal path:
	 *        - `'dirs'`: Defaults to `false`. If `true`, will attempt to case-sensitively look up
	 *          directories in addition to files (in which case `$class` is assumed to actually be a
	 *          namespace).
	 * @return string Returns the absolute path to the file containing `$class`, or `null` if the
	 *         file cannot be found.
	 */
	public static function path($class, $options = array()) {
		$defaults = array('dirs' => false);
		$options += $defaults;
		$class = ltrim($class, '\\');

		if (isset(static::$_cachedPaths[$class])) {
			return static::$_cachedPaths[$class];
		}
		foreach (static::$_configurations as $name => $config) {
			$params = $options + $config;
			$suffix = $params['suffix'];

			if (strpos($class, $params['prefix']) !== 0) {
				continue;
			}
			if (!empty($params['transform'])) {
				if (is_callable($params['transform'])) {
					return $params['transform']($class, $params);
				}
				list($match, $replace) = $params['transform'];
				return preg_replace($match, $replace, $class);
			}
			$path = str_replace("\\", '/', substr($class, strlen($params['prefix'])));
			$fullPath = "{$params['path']}/{$path}";

			if ($options['dirs']) {
				$list = glob(dirname($fullPath) . '/*');
				$list = array_map(function($i) { return str_replace('\\', '/', $i); }, $list);

				if (in_array($fullPath . $suffix, $list)) {
					return $fullPath . $suffix;
				}
				return is_dir($fullPath) ? $fullPath : null;
			}
			return $fullPath . $suffix;
		}
	}

	/**
	 * Performs service location for an object of a specific type. If `$name` is a string, finds the
	 * first instance of a class with the given name in any registered library (i.e. apps, plugins
	 * or vendor libraries registered via `Libraries::add()`), based on each library's order of
	 * precedence.
	 *
	 * Order of precedence is usually based on the order in which the library was registered (via
	 * `Libraries::add()`), unless the library was registered with the `'defer'` option set to
	 * `true`. All libraries with the `'defer'` option set will be searched in
	 * registration-order **after** searching all libraries **without** `'defer'` set.
	 *
	 * If `$name` is not specified, `locate()` returns an array with all classes of the specified
	 * type which can be found. By default, `locate()` searches all registered libraries.
	 *
	 * @see lithium\core\Libraries::$_classPaths
	 * @see lithium\core\Libraries::add()
	 * @param string $type
	 * @param string $name
	 * @param array $options
	 * @return mixed
	 */
	public static function locate($type, $name = null, $options = array()) {
		$defaults = array('type' => 'class');
		$options += $defaults;

		if (is_object($name) || strpos($name, '\\') !== false) {
			return $name;
		}
		$ident = $name ? $type . '.' . $name : $type;

		if (isset(static::$_cachedPaths[$ident])) {
			return static::$_cachedPaths[$ident];
		}
		$params = static::_params($type, $name);
		extract($params);

		if (!isset(static::$_classPaths[$type])) {
			return null;
		}
		if (is_null($name)) {
			return static::_locateAll($params, $options);
		}
		$paths = static::$_classPaths[$type];

		if (strpos($name, '.')) {
			list($params['library'], $params['name']) = explode('.', $name);
			$params['library'][0] = strtolower($params['library'][0]);

			$result = static::_locateDeferred(null, $paths, $params, $options + array(
				'library' => $params['library']
			));
			return static::$_cachedPaths[$ident] = $result;
		}
		if ($result = static::_locateDeferred(false, $paths, $params, $options)) {
			return (static::$_cachedPaths[$ident] = $result);
		}
		if ($result = static::_locateDeferred(true, $paths, $params, $options)) {
			return (static::$_cachedPaths[$ident] = $result);
		}
	}

	/**
	 * Performs service location lookups by library, based on the library's `'defer'` flag.
	 * Libraries with `'defer'` set to `true` will be searched last when looking up services.
	 *
	 * @param boolean $defer A boolean flag indicating which libraries to search, either the ones
	 *                with the `'defer'` flag set, or the ones without.
	 * @param array $paths The list of paths to be searched for the given service (class).  These
	 *              are defined in `lithium\core\Libraries::$_classPaths`, and are organized by
	 *              class type.
	 * @param array $params The list of insert parameters to be injected into each path format
	 *              string when searching for classes.
	 * @param array $options
	 * @return string Returns a class path as a string if a given class is found, or null if no
	 *                class in any path matching any of the parameters is located.
	 * @see lithium\core\Libraries::$_classPaths
	 * @see lithium\core\Libraries::locate()
	 */
	protected static function _locateDeferred($defer, $paths, $params, $options = array()) {
		if (isset($options['library'])) {
			$libraries = (array) $options['library'];
			$libraries = array_intersect_key(
				static::$_configurations,
				array_combine($libraries, array_fill(0, count($libraries), null))
			);
		} else {
			$libraries = static::$_configurations;
		}

		foreach ($libraries as $library => $config) {
			if ($config['defer'] !== $defer && $defer !== null) {
				continue;
			}

			foreach ($paths as $pathTemplate => $pathOptions) {
				if (is_int($pathTemplate)) {
					$pathTemplate = $pathOptions;
					$pathOptions = array();
				}
				$opts = $options + $pathOptions;

				if (isset($opts['libraries']) && !in_array($library, (array) $opts['libraries'])) {
					unset($opts['libraries']);
					continue;
				}

				$params['library'] = $library;
				$class = str_replace('\\*', '', String::insert($pathTemplate, $params));

				if (file_exists($file = Libraries::path($class, $opts))) {
					return ($options['type'] === 'file') ? $file : $class;
				}
			}
		}
	}

	/**
	 * Locates all possible classes for given params
	 *
	 * @param string $params
	 * @param string $options
	 * @return void
	 */
	protected static function _locateAll($params, $options = array()) {
		$defaults = array(
			'libraries' => null, 'recursive' => true, 'namespaces' => false,
			'filter' => false, 'exclude' => false,
			'format' => function ($file, $config) {
				$trim = array(strlen($config['path']) + 1, strlen($config['suffix']));
				$file = substr($file, $trim[0], -$trim[1]);
				return $config['prefix'] . str_replace('/', '\\', $file);
			}
		);
		$options += $defaults;
		$classPaths = static::$_classPaths[$params['type']];
		$libraries = $options['libraries'] ?: array_keys(static::$_configurations);
		$paths = $classes = array();

		foreach ($libraries as $library) {
			$config = static::$_configurations[$library];

			foreach ($classPaths as $template => $tplOpts) {
				if (is_int($template)) {
					$template = $tplOpts;
					$tplOpts = array();
				}
				$opts = $options + $tplOpts;

				if (isset($opts['libraries']) && !in_array($library, (array) $opts['libraries'])) {
					unset($opts['libraries']);
					continue;
				}
				$path = String::insert($template, $params, array('escape' => '/'));
				$opts['path'] = preg_replace(
					'/(\/\*)|(\/(?:[A-Z][a-z0-9_]*))|({:\w+})/', '', str_replace('\\', '/', $path)
				);
				if (is_dir("{$config['path']}/{$opts['path']}")) {
					$classes = array_merge($classes, static::_search($config, $opts));
				}
			}
		}
		return $classes;
	}

	/**
	 * Search file system
	 *
	 * @param string $config
	 * @param string $options
	 * @return array
	 */
	protected static function _search($config, $options) {
		$path = rtrim($config['path'] . $options['path'], '/');
		$filter = '/^.+\/[A-Za-z0-9_]+$|^.*' . preg_quote($config['suffix'], '/') . '/';
		$search = function($path) use ($config, $filter, $options) {
			return preg_grep($filter, (array) glob(
				$path . '/*' . ($options['namespaces'] ? '' : $config['suffix'])
			));
		};
		$libs = $search($path, $config);

		if ($options['recursive']) {
			$dirs = $queue = array_diff((array) glob($path . '/*', GLOB_ONLYDIR), $libs);
			while ($queue) {
				$dir = array_pop($queue);

				if (!is_dir($dir)) {
					continue;
				}
				$libs = array_merge($libs, $search($dir, $config));
				$queue = array_merge(
					$queue, array_diff((array) glob($dir . '/*', GLOB_ONLYDIR), $libs)
				);
			}
		}
		if (is_callable($options['format'])) {
			foreach ($libs as $i => $file) {
				$libs[$i] = $options['format']($file, $config);
			}
		}
		if ($options['exclude']) {
			$libs = preg_grep($options['exclude'], $libs, PREG_GREP_INVERT);
		}
		if ($options['filter']) {
			$libs = preg_grep($options['filter'], $libs) ;
		}

		return $libs;
	}

	/**
	 * Register a Lithium plugin
	 *
	 * @param string $plugins
	 * @param string $options
	 * @return void
	 */
	protected static function _addPlugins($plugins) {
		$defaults = array('bootstrap' => null, 'route' => true);
		$params = array('app' => LITHIUM_APP_PATH, 'root' => LITHIUM_LIBRARY_PATH);
		$result = array();

		foreach ($plugins as $name => $options) {
			if (is_int($name)) {
				$name = $options;
				$options = array();
			}
			$options += $defaults;

			if (!isset($options['path'])) {
				foreach (static::$_pluginPaths as $path) {
					if (is_dir($dir = String::insert($path, compact('name') + $params))) {
						$options['path'] = $dir;
						break;
					}
				}
			}
<<<<<<< HEAD
			if (is_null($options['bootstrap'])) {
				$options['bootstrap'] = file_exists($plugin['path'] . '/config/bootstrap.php');
			}
			$plugin = static::add($name, $options);
=======
			if (is_null($plugin['bootstrap'])) {
				$options['bootstrap'] = file_exists($options['path'] . '/config/bootstrap.php');
			}
			$plugin = static::add($name, $options + $defaults);
>>>>>>> 61f0359a

			if ($plugin['route']) {
				$defaultRoutes = $plugin['path'] . '/config/routes.php';
				$route = ($plugin['route'] === true) ? $defaultRoutes : $plugin['route'];
				!file_exists($route) ?: include $route;
			}
			$result[$name] = $plugin;
		}
		return $result;
	}

	/**
	 * Get params from type
	 *
	 * @param string $type
	 * @param string $name default: null
	 * @return array type, namespace, class, name
	 */
	protected static function _params($type, $name = null) {
		$namespace = $class = '*';
		if (strpos($type, '.')) {
			$parts = explode('.', $type);
			$type = array_shift($parts);

			switch (count($parts)) {
				case 1:
					list($class) = $parts;
				break;
				case 2:
					list($namespace, $class) = $parts;
				break;
				default:
					$class = array_pop($parts);
					$namespace = join('\\', $parts);
				break;
			}
		}
		return compact('type', 'namespace', 'class', 'name');
	}
}

if (!defined('LITHIUM_LIBRARY_PATH')) {
	define('LITHIUM_LIBRARY_PATH', dirname(dirname(__DIR__)));
}

if (!defined('LITHIUM_APP_PATH')) {
	define('LITHIUM_APP_PATH', dirname(LITHIUM_LIBRARY_PATH) . '/app');
}

?><|MERGE_RESOLUTION|>--- conflicted
+++ resolved
@@ -572,17 +572,10 @@
 					}
 				}
 			}
-<<<<<<< HEAD
 			if (is_null($options['bootstrap'])) {
 				$options['bootstrap'] = file_exists($plugin['path'] . '/config/bootstrap.php');
 			}
 			$plugin = static::add($name, $options);
-=======
-			if (is_null($plugin['bootstrap'])) {
-				$options['bootstrap'] = file_exists($options['path'] . '/config/bootstrap.php');
-			}
-			$plugin = static::add($name, $options + $defaults);
->>>>>>> 61f0359a
 
 			if ($plugin['route']) {
 				$defaultRoutes = $plugin['path'] . '/config/routes.php';
